# Indy migration

This document contains a plan of attack for migration of customers using Indy/Sovrin ledgers to Indy 2.

## Ledger migration

## DR Backward compatibility

* Goal: Plan for getting of backward compatible with [indy-vdr](https://github.com/hyperledger/indy-vdr)
* Reason: smoother libraries' integration into existing applications.
    * Valuable for arise frameworks which are still not ledger agnostic (indy tied) like Aca-py or Aries-vcx. Such frameworks will be able to support Ledger 2.0 after simple migration.

### DID creation and resolving

#### Backward compatible way consisting of two steps - Will be done later!

1. Assemble basic DID Document according to the steps [here](https://hyperledger.github.io/indy-did-method/#diddoc-assembly-steps).
   > DID Doc will not contain any `service` set. Service will be added by a separate ATTRIB operation.
    * Publish DID Document using `DidRegistry.createDid(didDocument, signatures)`
2. Assemble basic DID Document containing only `id` and `service`.  DID Document itself must be already published using NYM operation.
    * Update existing DID Document using `DidRegistry.updateDid(didDocument, signatures)`

> In fact, it's not really backward compatible as we require passing of additional signature for nym and attrib

```rust
/// Prepare transaction executing `DidRegistry.createDid` smart contract method 
///   Build a basic DID Document using the provided parameters
///   https://hyperledger.github.io/indy-did-method/#diddoc-assembly-steps
///
/// #Params
///  param: client: Ledger client
///  param: from: string - sender account address
///  param: dest: string, verkey, alias, role, diddoc_content, version - same as before. Data to build DID Document.
///  param: options: Option<BuildTxnOptions> - (Optional) extra data required for transaction preparation
///
/// #Returns
///   transaction: TransactionSpec - prepared transaction object 
fn indy_vdr_build_nym_transaction(
    client: Client,
    from: String,
    dest: String,
    verkey: String,
    alias: Option<String>,
    role: Option<String>,
    diddoc_content: Option<String>,
    version: Option<String>,
    options: Option<BuildTxnOptions>,
) -> TransactionSpec;

/// Prepare transaction executing `DidRegistry.updateDid` smart contract method 
///   Build a basic DID Document using provided parameters
///   https://hyperledger.github.io/indy-did-method/#diddoc-assembly-steps
///
/// #Params
///  param: client: Ledger - client (Ethereum client - for example web3::Http)
///  param: from: string - sender account address
///  param: target_did, hash, raw, enc - same as before. Data to build DID Document.
///  param: options: Option<BuildTxnOptions> - (Optional) extra data required for transaction preparation
///
/// #Returns
///   transaction: TransactionSpec - prepared transaction object 
fn indy_vdr_build_attrib_transaction(
    client: Client,
    from: String,
    target_did: String,
    hash: Option<String>,
    raw: Option<String>,
    enc: Option<String>,
    options: Option<BuildTxnOptions>,
) -> TransactionSpec;
```

> Issue: We cannot build the whole DID Document at ATTRIB step. So we need to allow partial update on DidRegistry.updateDid method.

<<<<<<< HEAD
## Step by step Indy based applications migration flow

Consider that the following parties involved into the flow: Trustee, Issuer, Holder, and Verifier.

### Before migration

Past: All parties use Indy Ledger and run flow as usual.
=======
## Step by step flow

Consider the following parties involved into the flow: Trustee, Issuer, Holder, Verifier

### Before migration

All parties use Indy Ledger and run flow as usual.
>>>>>>> 64883447

1. Issuer setup (DID Document, Schema, Credential Definition):
    1. Trustee publish Issuer's DID
    2. Issuer publish Service Endpoint to Indy Ledger
<<<<<<< HEAD
        > According to [indy did method](https://hyperledger.github.io/indy-did-method/) NYM and ATTRIB data construct DID Document 
=======
>>>>>>> 64883447
    3. Issuer create and publish Credential Schema to Indy Ledger
    4. Issuer create and publish Credential Definition to Indy Ledger
2. Credential issuance
    1. Issuer create Credential Offer
    2. Holder accept Credential Offer:
        1. Resolve Schema from Indy Ledger
        2. Resolve Credential Definition from Indy Ledger
        3. Create Credential Offer
    3. Issuer sign Credential
    4. Holder store Credential
3. Credential verification
    1. Verifier create Proof Request
    2. Holder accept Proof Request and create Proof
    3. Verifier verify Proof
        1. Resolve Schemas from Indy Ledger
        2. Resolve Credential Definitions from Indy Ledger
        3. Verify Proof

### Migration

Issuer run migration tool manually (on the machine containing Indy Wallet storing Credential Definitions) to move data to Besu Ledger.

> Migration tool should be able to work with both ledgers (Indy and Besu)?
<<<<<<< HEAD
> Probably, we even do not need a separate tool. Indy2-VDR can provide a feature module with helper. Applications will need to use `indy_vdr` and `indy2_vdr`.

1. DID ownership moving to Besu Ledger:
    1. Issuer create Ed25518 key (with seed) in the Besu wallet
    2. Issuer create a new Secp256k1 keypair in Besu wallet
    3. Issuer publish generated Secp256k1 key to Indy ledger using ATTRIB transaction 
       * Besu Ethereum style key associated with the previous Issuer DID in Indy Ledger. 
       * Transaction is signed with Ed25518 key.
2. Issuer build DID Document which will include:
    * DID - fully qualified form: `did:besu:network:<did_value>` of DID which was published as NYM transaction to Indy Ledger
    * Two Verification Methods must be included:
        * `Ed25519VerificationKey2018` key published as NYM transaction to Indy Ledger
           * Key must be represented in multibase
        * `EcdsaSecp256k1VerificationKey2019` key published as ATTRIB transaction to Indy Ledger
           * Key must be represented in multibase
           * This key will be used to sign transactions sending to Besu ledger
    * Two corresponding authentication methods must be included.
    * Service including endpoint which was published as ATTRIB transaction to Indy Ledger
3. Issuer publish DID Document to Besu ledger:
    * Transaction is signed using Secp256k1 key `EcdsaSecp256k1VerificationKey2019`. 
       * This key is also included into Did Document associated with DID.
       * Transaction level signature validated by the ledger that proves key ownership.
    * `Ed25519VerificationKey2018` - Besu ledger will not require signature for proving ownership this key.
      * key just stored as part of DID Document and is not validated
      * potentially, we can add verification through the passing an additional signature 
4. Issuer converts Indy styled Schema into new style (anoncreds cpec) and publish it to Besu ledger.
   * Migration tool will provide a helper method to convert Schema.
5. Issuer converts Indy styled Credential Definition into new style (anoncreds cpec) and publish it to Besu Ledger
    * Migration tool will provide a helper method to convert Credential Definition.
    * Credential Definition ID must include schema seq for achieving backward-compatibility
    * Same time `schemaId` field must contain actual id of schema published to Besu Ledger
=======

1. DID ownership proving:
    1. Issuer create a new Secp256k1 keypair in Besu wallet
    2. Issuer publish generated Secp256k1 key to Indy ledger using ATTRIB transaction (now key associated with the Issuer DID)
    3. Issuer store ed25519 key into Besu wallet
2. Issuer build DID Document which will include:
    * DID - fully qualified form: `did:besu:network:<did_value>` of DID published as NYM transaction to Indy Ledger
    * Two Verification Methods:
        * `Ed25519VerificationKey2018` key published as NYM transaction to Indy Ledger (multibase key form must be used)
        * `EcdsaSecp256k1VerificationKey2019` key published as ATTRIB transaction to Indy Ledger (multibase key form must be used)
            * This key will be used to sign transactions sending to Besu ledger
    * Two corresponding authentication methods
    * Service including endpoint published as ATTRIB transaction to Indy Ledger
3. Issuer publish DID Document to Besu ledger:
4. Issuer converts Indy styled Schema into new style (anoncreds cpec) and publish it to Besu ledger:
5. Issuer converts Indy styled Credential Definition into new style (anoncreds cpec) and publish it to Besu Ledger
    * Credential Definition ID must include schema seq for achieving backward-compatibility
    * same time `schemaId` field must contain actual id of schema published to Besu Ledger

##### Key ownership proving

* EcdsaSecp256k1VerificationKey2019 - Write transactions sending to Besu ledger will be signed using this key.
    * key included into Did Document associated with DID.
    * Transaction level signature proves key ownership.
* Ed25519VerificationKey2018 - Besu ledger will not require signature for proving of this ownership.
    * key just stored as part of DID Document and is not validated
>>>>>>> 64883447

### After Migration

All parties switch to use Besu Ledger.

There is no need to run migration on the Holder side (for previously stored credentials).
Holder and Verifier just can switch to use Besu Ledger for resolving DID Documents, Schemas, and Credential Definitions.

> Question: How to deal with Proof Request restrictions??? Verifier must set restrictions in old ID's style

1. Credential verification
    1. Verifier create Proof Request
    2. Holder accept Proof Request and create Proof
        1. Holder resolve Schema from Besu Ledger (VDR converts indy schema id representation into Besu form)
        2. Holder resolve Credential Definition from Besu Ledger (VDR converts indy cred definition id representation into Besu form)
        3. Create Proof
    3. Verifier verify Proof
        1. Holder resolve Schema from Besu Ledger (VDR converts indy schema id representation into Besu form)
        2. Holder resolve Credential Definition from Besu Ledger (VDR converts indy cred definition id representation into Besu form)
<<<<<<< HEAD
        3. Verify proof
2. Credential Issuance goes as before but another ledger is used as a verifiable data registry.
=======
        3. Verify proof
>>>>>>> 64883447
<|MERGE_RESOLUTION|>--- conflicted
+++ resolved
@@ -4,7 +4,245 @@
 
 ## Ledger migration
 
-## DR Backward compatibility
+All Issuers need to run migration by itself to move their data (DID Document, Schema, Credential Definition) to Besu ledger.
+
+## Step by step Indy based applications migration flow
+
+This section provides example steps demonstrating the process of migration for applications using Indy ledger to Besu Ledger.
+The parties involved into the flow: 
+* Trustee - publish Issuer DID on the Ledger
+  * Write data to Ledger
+* Issuer - publish DID, Schema, and Credential Definition on the Ledger + Issue Credential for a Holder
+  * Write data to Ledger
+* Holder - accept Credential and share Proof
+  * Read data from the Ledger
+* Verifier - request Proof from a Holder
+    * Read data from the Ledger
+
+### Before migration
+
+At this point, all parties acts as usual and use Indy Ledger as a verifiable data registry.
+
+> Consider that these steps happened some time at the past before the decision to migrate from Indy to Besu ledger.
+
+2. Issuer setup (DID Document, Schema, Credential Definition):
+    1. All parties create an indy wallet and uses some Indy Ledger client
+    2. Trustee publish Issuer's DID to Indy Ledger using NYM transaction
+       ```
+       {
+            "did": "KWdimUkZrdHURBkQsWv12r",
+            "verkey": "B6AfDurBrLF2F7D17RyWjkBx4JT55W9CtuU8wZiXHv1K",
+       }
+       ```
+    3. Issuer publish Service Endpoint to Indy Ledger using ATTRIB
+        > According to [indy did method specification](https://hyperledger.github.io/indy-did-method/) data published as NYM and ATTRIB transactions should be used to construct DID Document 
+    4. Issuer create and publish Credential Schema to Indy Ledger using SCHEMA
+        ```
+        {
+            "ver":"1.0",
+            "id":"KWdimUkZrdHURBkQsWv12r:2:test_credential:1.0.0",
+            "name":"test_credential",
+            "version":"1.0.0",
+            "attrNames":["first_name","last_name"]
+        }
+        ```
+    5. Issuer create and publish Credential Definition to Indy Ledger using CLAIM_DEF
+        ```
+        {
+            "ver":"1.0",
+            "id":"KWdimUkZrdHURBkQsWv12r:3:CL:99089:default",
+            "schemaId":"99089",
+            "type":"CL",
+            "tag":"default",
+            "value":{...}
+        }
+        ```
+4. Credential issuance
+    1. Issuer create Credential Offer
+    2. Holder accept Credential Offer:
+        1. Resolve Schema from Indy Ledger using GET_SCHEMA request
+        2. Resolve Credential Definition from Indy Ledger using GET_CLAIM_DEF request
+        3. Create Credential Offer
+    3. Issuer sign Credential
+    4. Holder store Credential
+5. Credential verification
+    1. Verifier create Proof Request
+    2. Holder accept Proof Request and create Proof
+    3. Verifier verify Proof
+        1. Resolve Schemas from Indy Ledger using GET_SCHEMA request
+        2. Resolve Credential Definitions from Indy Ledger using GET_CLAIM_DEF request
+        3. Verify Proof
+
+### Migration
+
+At some point company managing (Issuer,Holder,Verifier) decide to migrate from Indy to Besu Ledger. 
+
+In order to do that, their Issuer's applications need to publish their data to Besu Ledger.
+Issuer need to run migration tool manually (on the machine containing Indy Wallet storing Credential Definitions) which migrate data.
+
+* Issuer: 
+  * All issuer applications need run migration tool manually (on the machine containing Indy Wallet with Keys and Credential Definitions) in order to move data to Besu Ledger properly. The migration process consist of multiple steps which will be described later.  
+  * After the data migration, issuer services should issue new credentials using Besu ledger. 
+* Holder: 
+  * Holder applications can keep stored credentials as is. There is no need to run migration for credentials which already stored in the wallet. 
+  * Holder applications should start using Besu ledger to resolve Schemas and Credential Definition once Issuer completed migration.
+* Verifier:
+  * Verifier applications should start using Besu ledger to resolve Schemas and Credential Definition once Issuer completed migration.
+  * Verifier applications should keep using old styled restriction in order to request credentials which were received before the migration.    
+
+> * Question: Should it be an extra library working with both ledger or application should combine usage of indy and besu clients? 
+> * Besu vdr can provide a feature module including migration helpers.
+> * Applications still need to use indy client and besu client.
+
+1. Wallet and Client setup
+   1. All applications need to integrate Besu vdr library
+   ```
+   let signer = BasicSigner::new();
+   let client = LedgerClient::new(CHAIN_ID, NODE_ADDRESS, contracts, signer);
+   ```
+      * `CHAIN_ID` - chain id of network (chain ID is part of the transaction signing process to protect against transaction replay attack)
+      * `NODE_ADDRESS` - an address of node to connect for sending transactions
+      * `contracts` - specifications for contracts deployed on the network
+      * `signer` - transactions signer
+2. DID ownership moving to Besu Ledger:
+    1. Issuer create Ed25518 key (with seed) in the Besu wallet
+    2. Issuer create a new Secp256k1 keypair in Besu wallet
+    3. Issuer publish Secp256k1 key to Indy ledger using ATTRIB transaction: `{ "besu": { "key": secp256k1_key } }`
+       * Now Besu Secp256k1 key is associated with the Issuer DID which is published on the Indy Ledger. 
+       * ATTRIB transaction is signed with Ed25518 key. No signature request for `secp256k1_key`. 
+3. Issuer build DID Document which will include:
+    * DID - fully qualified form should be used: `did:besu:network:<did_value>` of DID which was published as NYM transaction to Indy Ledger
+    * Two Verification Methods must be included:
+        * `Ed25519VerificationKey2018` key published as NYM transaction to Indy Ledger
+           * Key must be represented in multibase as base58 form was deprecated
+        * `EcdsaSecp256k1VerificationKey2019` key published as ATTRIB transaction to Indy Ledger
+           * Key must be represented in multibase
+           * This key will be used in future to sign transactions sending to Besu ledger
+             * Transaction signature proves ownership of the key
+             * Besu account will be derived from the public key part
+    * Two corresponding authentication methods must be included.
+    * Service including endpoint which was published as ATTRIB transaction to Indy Ledger
+4. Issuer publish DID Document to Besu ledger:
+    ```
+     let did_doc = build_did_doc(&issuer.did, &issuer.edkey, &issuer.secpkey, &issuer.service);
+     let receipt = DidRegistry::create_did(&client, &did_document).await
+    ```
+    * Transaction is signed using Secp256k1 key `EcdsaSecp256k1VerificationKey2019`. 
+       * This key is also included into Did Document associated with DID.
+       * Transaction level signature validated by the ledger that proves key ownership.
+    * `Ed25519VerificationKey2018` - Besu ledger will not require signature for proving ownership this key.
+      * key just stored as part of DID Document and is not validated
+      * potentially, we can add verification through the passing an additional signature 
+    ```
+    { 
+        context: "https://www.w3.org/ns/did/v1", 
+        id: "did:indy:testnet:KWdimUkZrdHURBkQsWv12r", 
+        controller: "did:indy:testnet:KWdimUkZrdHURBkQsWv12r", 
+        verificationMethod: [
+            { 
+                id: "did:indy:testnet:KWdimUkZrdHURBkQsWv12r:KEY-1", 
+                type: Ed25519VerificationKey2018, 
+                controller: "did:indy:testnet:KWdimUkZrdHURBkQsWv12r",
+                publicKeyMultibase: "zH3C2AVvLMv6gmMNam3uVAjZpfkcJCwDwnZn6z3wXmqPV"
+            }, 
+            {
+                id: "did:indy:testnet:KWdimUkZrdHURBkQsWv12r:KEY-2", 
+                type: EcdsaSecp256k1VerificationKey2019, 
+                controller: "did:indy:testnet:KWdimUkZrdHURBkQsWv12r", 
+                publicKeyMultibase: "zNaqS2qSLZTJcuKLvFAoBSeRFXeivDfyoUqvSs8DQ4ajydz4KbUvT6vdJyz8i9gJEqGjFkCN27niZhoAbQLgk3imn
+            }
+        ], 
+        authentication: [
+            "did:indy:testnet:KWdimUkZrdHURBkQsWv12r:KEY-1", 
+            "did:indy:testnet:KWdimUkZrdHURBkQsWv12r:KEY-2"
+        ], 
+        assertionMethod: [], 
+        capabilityInvocation: [], 
+        capabilityDelegation: [], 
+        keyAgreement: [], 
+        service: [
+            { 
+                id: "#inline-1", 
+                type: "DIDCommService", 
+                serviceEndpoint: "127.0.0.1:5555" 
+            }
+       ]
+    }
+    ```
+5. Issuer converts Indy styled Schema into new style (anoncreds cpec) and publish it to Besu ledger.
+    ```
+    let schema = Schema::from_indy_format(&indy_schema);
+    let receipt = SchemaRegistry::create_schema(client, &issuer.account, &schema).await
+    ```
+   * Migration tool will provide a helper method to convert Schema.
+   ```
+   { 
+       id: "did:indy:testnet:KWdimUkZrdHURBkQsWv12r/anoncreds/v0/SCHEMA/test_credential/1.0.0", 
+       issuerId: "did:indy:testnet:KWdimUkZrdHURBkQsWv12r", 
+       name: "test_credential", 
+       version: "1.0.0", 
+       attrNames: ["first_name", "last_name"] 
+   }
+   ```
+6. Issuer converts Indy styled Credential Definition into new style (anoncreds cpec) and publish it to Besu Ledger
+    ```
+    let mut cred_def = CredentialDefinition::from_indy_format(&indy_cred_def);
+    cred_def.schema_id = schema.id;
+    let receipt = CredentialDefinitionRegistry::create_credential_definition(&client, &issuer.account, &cred_def).await
+    ```
+    * Migration tool will provide a helper method to convert Credential Definition.
+    * Credential Definition ID must include schema seq for achieving backward-compatibility
+    * Same time `schemaId` field must contain actual id of schema published to Besu Ledger
+   ```
+   { 
+       id: "did:indy:testnet:KWdimUkZrdHURBkQsWv12r/anoncreds/v0/CLAIM_DEF/99089/default", 
+       issuerId: "did:indy:testnet:KWdimUkZrdHURBkQsWv12r", 
+       schemaId: "did:indy:testnet:KWdimUkZrdHURBkQsWv12r/anoncreds/v0/SCHEMA/test_credential/1.0.0", 
+       credDefType: "CL", 
+       tag: "default", 
+       value: "{...}"
+   }
+   ```
+
+### After Migration
+
+All parties switch to use Besu Ledger as verifiable data registry.
+
+Now credential issuance and credential verification flow can run as before but with usage of another vdr library.
+
+1. Credential verification
+    1. Verifier create Proof Request
+    2. Holder accept Proof Request and create Proof
+        1. Holder resolve Schema from Besu Ledger (VDR converts indy schema id representation into Besu form)
+           ```
+           let schema_id = SchemaId::from_indy_format(&indy_schema_id);
+           let schema = SchemaRegistry::resolve_schema(&client, &schema_id).await
+           ``` 
+           * Migration tool will provide helper to convert old style indy schema id into new format
+        2. Holder resolve Credential Definition from Besu Ledger (VDR converts indy cred definition id representation into Besu form)
+           ```
+           let cred_def_id = CredentialDefinitionId::from_indy_format(cred_def_id);
+           let cred_def = CredentialDefinitionRegistry::resolve_credential_definition(&client, id).await
+           ``` 
+            * Migration tool will provide helper to convert old style indy credential definition id into new format
+        3. Create Proof
+    3. Verifier verify Proof
+        1. Holder resolve Schema from Besu Ledger (VDR converts indy schema id representation into Besu form)
+           ```
+           let schema_id = SchemaId::from_indy_format(&indy_schema_id);
+           let schema = SchemaRegistry::resolve_schema(&client, &schema_id).await
+           ``` 
+           * Schema id must be converted as well because proof will contain old style ids 
+        2. Holder resolve Credential Definition from Besu Ledger (VDR converts indy cred definition id representation into Besu form)
+           ```
+           let cred_def_id = CredentialDefinitionId::from_indy_format(cred_def_id);
+           let cred_def = CredentialDefinitionRegistry::resolve_credential_definition(&client, id).await
+           ``` 
+        3. Verify proof
+2. Credential Issuance goes as before but another ledger is used as a verifiable data registry.
+
+
+## VDR Backward compatibility
 
 * Goal: Plan for getting of backward compatible with [indy-vdr](https://github.com/hyperledger/indy-vdr)
 * Reason: smoother libraries' integration into existing applications.
@@ -70,138 +308,4 @@
 ) -> TransactionSpec;
 ```
 
-> Issue: We cannot build the whole DID Document at ATTRIB step. So we need to allow partial update on DidRegistry.updateDid method.
-
-<<<<<<< HEAD
-## Step by step Indy based applications migration flow
-
-Consider that the following parties involved into the flow: Trustee, Issuer, Holder, and Verifier.
-
-### Before migration
-
-Past: All parties use Indy Ledger and run flow as usual.
-=======
-## Step by step flow
-
-Consider the following parties involved into the flow: Trustee, Issuer, Holder, Verifier
-
-### Before migration
-
-All parties use Indy Ledger and run flow as usual.
->>>>>>> 64883447
-
-1. Issuer setup (DID Document, Schema, Credential Definition):
-    1. Trustee publish Issuer's DID
-    2. Issuer publish Service Endpoint to Indy Ledger
-<<<<<<< HEAD
-        > According to [indy did method](https://hyperledger.github.io/indy-did-method/) NYM and ATTRIB data construct DID Document 
-=======
->>>>>>> 64883447
-    3. Issuer create and publish Credential Schema to Indy Ledger
-    4. Issuer create and publish Credential Definition to Indy Ledger
-2. Credential issuance
-    1. Issuer create Credential Offer
-    2. Holder accept Credential Offer:
-        1. Resolve Schema from Indy Ledger
-        2. Resolve Credential Definition from Indy Ledger
-        3. Create Credential Offer
-    3. Issuer sign Credential
-    4. Holder store Credential
-3. Credential verification
-    1. Verifier create Proof Request
-    2. Holder accept Proof Request and create Proof
-    3. Verifier verify Proof
-        1. Resolve Schemas from Indy Ledger
-        2. Resolve Credential Definitions from Indy Ledger
-        3. Verify Proof
-
-### Migration
-
-Issuer run migration tool manually (on the machine containing Indy Wallet storing Credential Definitions) to move data to Besu Ledger.
-
-> Migration tool should be able to work with both ledgers (Indy and Besu)?
-<<<<<<< HEAD
-> Probably, we even do not need a separate tool. Indy2-VDR can provide a feature module with helper. Applications will need to use `indy_vdr` and `indy2_vdr`.
-
-1. DID ownership moving to Besu Ledger:
-    1. Issuer create Ed25518 key (with seed) in the Besu wallet
-    2. Issuer create a new Secp256k1 keypair in Besu wallet
-    3. Issuer publish generated Secp256k1 key to Indy ledger using ATTRIB transaction 
-       * Besu Ethereum style key associated with the previous Issuer DID in Indy Ledger. 
-       * Transaction is signed with Ed25518 key.
-2. Issuer build DID Document which will include:
-    * DID - fully qualified form: `did:besu:network:<did_value>` of DID which was published as NYM transaction to Indy Ledger
-    * Two Verification Methods must be included:
-        * `Ed25519VerificationKey2018` key published as NYM transaction to Indy Ledger
-           * Key must be represented in multibase
-        * `EcdsaSecp256k1VerificationKey2019` key published as ATTRIB transaction to Indy Ledger
-           * Key must be represented in multibase
-           * This key will be used to sign transactions sending to Besu ledger
-    * Two corresponding authentication methods must be included.
-    * Service including endpoint which was published as ATTRIB transaction to Indy Ledger
-3. Issuer publish DID Document to Besu ledger:
-    * Transaction is signed using Secp256k1 key `EcdsaSecp256k1VerificationKey2019`. 
-       * This key is also included into Did Document associated with DID.
-       * Transaction level signature validated by the ledger that proves key ownership.
-    * `Ed25519VerificationKey2018` - Besu ledger will not require signature for proving ownership this key.
-      * key just stored as part of DID Document and is not validated
-      * potentially, we can add verification through the passing an additional signature 
-4. Issuer converts Indy styled Schema into new style (anoncreds cpec) and publish it to Besu ledger.
-   * Migration tool will provide a helper method to convert Schema.
-5. Issuer converts Indy styled Credential Definition into new style (anoncreds cpec) and publish it to Besu Ledger
-    * Migration tool will provide a helper method to convert Credential Definition.
-    * Credential Definition ID must include schema seq for achieving backward-compatibility
-    * Same time `schemaId` field must contain actual id of schema published to Besu Ledger
-=======
-
-1. DID ownership proving:
-    1. Issuer create a new Secp256k1 keypair in Besu wallet
-    2. Issuer publish generated Secp256k1 key to Indy ledger using ATTRIB transaction (now key associated with the Issuer DID)
-    3. Issuer store ed25519 key into Besu wallet
-2. Issuer build DID Document which will include:
-    * DID - fully qualified form: `did:besu:network:<did_value>` of DID published as NYM transaction to Indy Ledger
-    * Two Verification Methods:
-        * `Ed25519VerificationKey2018` key published as NYM transaction to Indy Ledger (multibase key form must be used)
-        * `EcdsaSecp256k1VerificationKey2019` key published as ATTRIB transaction to Indy Ledger (multibase key form must be used)
-            * This key will be used to sign transactions sending to Besu ledger
-    * Two corresponding authentication methods
-    * Service including endpoint published as ATTRIB transaction to Indy Ledger
-3. Issuer publish DID Document to Besu ledger:
-4. Issuer converts Indy styled Schema into new style (anoncreds cpec) and publish it to Besu ledger:
-5. Issuer converts Indy styled Credential Definition into new style (anoncreds cpec) and publish it to Besu Ledger
-    * Credential Definition ID must include schema seq for achieving backward-compatibility
-    * same time `schemaId` field must contain actual id of schema published to Besu Ledger
-
-##### Key ownership proving
-
-* EcdsaSecp256k1VerificationKey2019 - Write transactions sending to Besu ledger will be signed using this key.
-    * key included into Did Document associated with DID.
-    * Transaction level signature proves key ownership.
-* Ed25519VerificationKey2018 - Besu ledger will not require signature for proving of this ownership.
-    * key just stored as part of DID Document and is not validated
->>>>>>> 64883447
-
-### After Migration
-
-All parties switch to use Besu Ledger.
-
-There is no need to run migration on the Holder side (for previously stored credentials).
-Holder and Verifier just can switch to use Besu Ledger for resolving DID Documents, Schemas, and Credential Definitions.
-
-> Question: How to deal with Proof Request restrictions??? Verifier must set restrictions in old ID's style
-
-1. Credential verification
-    1. Verifier create Proof Request
-    2. Holder accept Proof Request and create Proof
-        1. Holder resolve Schema from Besu Ledger (VDR converts indy schema id representation into Besu form)
-        2. Holder resolve Credential Definition from Besu Ledger (VDR converts indy cred definition id representation into Besu form)
-        3. Create Proof
-    3. Verifier verify Proof
-        1. Holder resolve Schema from Besu Ledger (VDR converts indy schema id representation into Besu form)
-        2. Holder resolve Credential Definition from Besu Ledger (VDR converts indy cred definition id representation into Besu form)
-<<<<<<< HEAD
-        3. Verify proof
-2. Credential Issuance goes as before but another ledger is used as a verifiable data registry.
-=======
-        3. Verify proof
->>>>>>> 64883447
+> Issue: We cannot build the whole DID Document at ATTRIB step. So we need to allow partial update on DidRegistry.updateDid method.