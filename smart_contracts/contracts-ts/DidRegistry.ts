<<<<<<< HEAD
import { DidRegistryInterface } from '../typechain-types/did/DidRegistry'
import { Contract } from '../utils/contract'
=======
import { Contract } from '../utils/contract'
import { 
    DidDocumentStorageStruct, 
    DidDocumentStruct, 
    VerificationMethodStruct, 
    VerificationRelationshipStruct, 
    ServiceStruct, 
    SignatureStruct 
} from '../typechain-types/did/DidRegistry'
>>>>>>> 89d5fe92

export type DidDocumentStorage = DidDocumentStorageStruct
export type DidDocument = DidDocumentStruct
export type VerificationMethod = VerificationMethodStruct
export type VerificationRelationship = VerificationRelationshipStruct
export type Service = ServiceStruct
export type Signature = SignatureStruct

export class DidRegistry extends Contract {
  public static readonly defaultAddress = '0x0000000000000000000000000000000000003333'

  constructor(sender?: any) {
    super(DidRegistry.name, sender)
  }

  public async createDid(didDocument: DidDocument, signatures: Array<Signature>) {
    const tx = await this.instance.createDid(didDocument, signatures)
    return tx.wait()
  }

  public async updateDid(didDocument: DidDocument, signatures: Array<Signature>) {
    const tx = await this.instance.updateDid(didDocument, signatures)
    return tx.wait()
  }

  public async deactivateDid(id: string, signatures: Array<Signature>) {
    const tx = await this.instance.deactivateDid(id, signatures)
    return tx.wait()
  }

  public async resolve(id: string): Promise<DidDocumentStorage> {
    const didDocumentStorage = await this.instance.resolve(id)
    return {
      document: {
        context: didDocumentStorage.document.context.map((context: string) => context),
        id: didDocumentStorage.document.id,
        controller: didDocumentStorage.document.controller,
        verificationMethod: didDocumentStorage.document.verificationMethod.map(
          (verificationMethod: VerificationMethod) => DidRegistry.mapVerificationMethod(verificationMethod),
        ),
        authentication: didDocumentStorage.document.authentication.map((relationship: VerificationRelationship) =>
          DidRegistry.mapVerificationRelationship(relationship),
        ),
        assertionMethod: didDocumentStorage.document.assertionMethod.map((relationship: VerificationRelationship) =>
          DidRegistry.mapVerificationRelationship(relationship),
        ),
        capabilityInvocation: didDocumentStorage.document.capabilityInvocation.map(
          (relationship: VerificationRelationship) => DidRegistry.mapVerificationRelationship(relationship),
        ),
        capabilityDelegation: didDocumentStorage.document.capabilityDelegation.map(
          (relationship: VerificationRelationship) => DidRegistry.mapVerificationRelationship(relationship),
        ),
        keyAgreement: didDocumentStorage.document.keyAgreement.map((relationship: VerificationRelationship) =>
          DidRegistry.mapVerificationRelationship(relationship),
        ),
        service: didDocumentStorage.document.service.map((relationship: Service) =>
          DidRegistry.mapService(relationship),
        ),
        alsoKnownAs: didDocumentStorage.document.alsoKnownAs.map((alsoKnownAs: string) => alsoKnownAs),
      },
      metadata: {
        created: didDocumentStorage.metadata.created,
        updated: didDocumentStorage.metadata.updated,
        deactivated: didDocumentStorage.metadata.deactivated,
      },
    } as DidDocumentStorage
  }

  private static mapVerificationMethod(verificationMethod: VerificationMethod): VerificationMethod {
    return {
      id: verificationMethod.id,
      verificationMethodType: verificationMethod.verificationMethodType,
      controller: verificationMethod.controller,
      publicKeyJwk: verificationMethod.publicKeyJwk,
      publicKeyMultibase: verificationMethod.publicKeyMultibase,
    }
  }

  private static mapVerificationRelationship(relationship: VerificationRelationship): VerificationRelationship {
    return {
      id: relationship.id,
      verificationMethod: DidRegistry.mapVerificationMethod(relationship.verificationMethod),
    }
  }

  private static mapService(service: Service): Service {
    return {
      id: service.id,
      serviceType: service.serviceType,
      serviceEndpoint: service.serviceEndpoint.map((serviceEndpoint: string) => serviceEndpoint),
      accept: service.accept.map((accept: string) => accept),
      routingKeys: service.routingKeys.map((routingKey: string) => routingKey),
    }
  }
}<|MERGE_RESOLUTION|>--- conflicted
+++ resolved
@@ -1,24 +1,12 @@
-<<<<<<< HEAD
 import { DidRegistryInterface } from '../typechain-types/did/DidRegistry'
-import { Contract } from '../utils/contract'
-=======
-import { Contract } from '../utils/contract'
-import { 
-    DidDocumentStorageStruct, 
-    DidDocumentStruct, 
-    VerificationMethodStruct, 
-    VerificationRelationshipStruct, 
-    ServiceStruct, 
-    SignatureStruct 
-} from '../typechain-types/did/DidRegistry'
->>>>>>> 89d5fe92
+import { Contract } from '../utils'
 
-export type DidDocumentStorage = DidDocumentStorageStruct
-export type DidDocument = DidDocumentStruct
-export type VerificationMethod = VerificationMethodStruct
-export type VerificationRelationship = VerificationRelationshipStruct
-export type Service = ServiceStruct
-export type Signature = SignatureStruct
+export type DidDocumentStorage = DidRegistryInterface.DidDocumentStorageStruct
+export type DidDocument = DidRegistryInterface.DidDocumentStruct
+export type VerificationMethod = DidRegistryInterface.VerificationMethodStruct
+export type VerificationRelationship = DidRegistryInterface.VerificationRelationshipStruct
+export type Service = DidRegistryInterface.ServiceStruct
+export type Signature = DidRegistryInterface.SignatureStruct
 
 export class DidRegistry extends Contract {
   public static readonly defaultAddress = '0x0000000000000000000000000000000000003333'
