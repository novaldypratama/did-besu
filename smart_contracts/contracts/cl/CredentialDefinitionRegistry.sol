// SPDX-License-Identifier: Apache-2.0
pragma solidity ^0.8.20;

import { DidNotFound } from "../did/DidErrors.sol";
import { DidRegistryInterface } from "../did/DidRegistry.sol";
import { DidDocumentStorage } from "../did/DidTypes.sol";
import { Errors } from "../utils/Errors.sol";
import { CredentialDefinition, CredentialDefinitionWithMetadata } from "./CredentialDefinitionTypes.sol";
import { CredentialDefinitionRegistryInterface } from "./CredentialDefinitionRegistryInterface.sol";
import { CredentialDefinitionValidator } from "./CredentialDefinitionValidator.sol";
import {
    CredentialDefinitionAlreadyExist,
    CredentialDefinitionNotFound,
    IssuerHasBeenDeactivated,
<<<<<<< HEAD
    IssuerNotFound
} from "./ErrorTypes.sol";
=======
    IssuerNotFound 
} from "./ClErrors.sol";
>>>>>>> 1dbad80c
import { SchemaRegistryInterface } from "./SchemaRegistryInterface.sol";
import { StrSlice, toSlice } from "@dk1a/solidity-stringutils/src/StrSlice.sol";

using CredentialDefinitionValidator for CredentialDefinition;
using { toSlice } for string;

contract CredentialDefinitionRegistry is CredentialDefinitionRegistryInterface {
    DidRegistryInterface _didRegistry;
    SchemaRegistryInterface _schemaRegistry;

    /**
     * Mapping Credential Definition ID to its Credential Definition Details and Metadata.
     */
    mapping(string id => CredentialDefinitionWithMetadata credDefWithMetadata) private _credDefs;

    /**
     * Checks the uniqness of the credential definition ID
     */
    modifier _uniqueCredDefId(string memory id) {
        if (_credDefs[id].metadata.created != 0) revert CredentialDefinitionAlreadyExist(id);
        _;
    }

    /**
     * Сhecks that the credential definition exist
     */
    modifier _credDefExist(string memory id) {
         if (_credDefs[id].metadata.created == 0) revert CredentialDefinitionNotFound(id);
         _;
    }

     /**
     * Сhecks that the schema exist
     */
    modifier _schemaExist(string memory id) {
        _schemaRegistry.resolveSchema(id);
        _;
    }

    /**
     * Сhecks that the Issuer exist and active
     */
    modifier _issuerActive(string memory id) {
        try _didRegistry.resolveDid(id) returns (DidDocumentStorage memory didDocumentStorage) {
            if (didDocumentStorage.metadata.deactivated) revert IssuerHasBeenDeactivated(id);
            _;
        } catch (bytes memory reason) {
            if (Errors.equals(reason, DidNotFound.selector)) {
                revert IssuerNotFound(id);
            }

            Errors.rethrow(reason);
        }
    }

    constructor(address didRegistryAddress, address schemaRegistryAddress) {
        _didRegistry = DidRegistryInterface(didRegistryAddress);
        _schemaRegistry = SchemaRegistryInterface(schemaRegistryAddress);
    }

    /// @inheritdoc CredentialDefinitionRegistryInterface
    function createCredentialDefinition(CredentialDefinition calldata credDef)
        public virtual
        _uniqueCredDefId(credDef.id)
        _schemaExist(credDef.schemaId)
        _issuerActive(credDef.issuerId)
    {
        // credDef.requireValidId(); For migration from Indy we need to disable this check as schema id there represented as seq_no
        credDef.requireValidType();
        credDef.requireTag();
        credDef.requireValue();

        _credDefs[credDef.id].credDef = credDef;
        _credDefs[credDef.id].metadata.created = block.timestamp;

        emit CredentialDefinitionCreated(credDef.id, msg.sender);
    }

    /// @inheritdoc CredentialDefinitionRegistryInterface
    function resolveCredentialDefinition(string calldata id)
        public view virtual
        _credDefExist(id)
        returns (CredentialDefinitionWithMetadata memory credDefWithMetadata)
    {
        return _credDefs[id];
    }
}<|MERGE_RESOLUTION|>--- conflicted
+++ resolved
@@ -12,13 +12,8 @@
     CredentialDefinitionAlreadyExist,
     CredentialDefinitionNotFound,
     IssuerHasBeenDeactivated,
-<<<<<<< HEAD
-    IssuerNotFound
-} from "./ErrorTypes.sol";
-=======
     IssuerNotFound 
 } from "./ClErrors.sol";
->>>>>>> 1dbad80c
 import { SchemaRegistryInterface } from "./SchemaRegistryInterface.sol";
 import { StrSlice, toSlice } from "@dk1a/solidity-stringutils/src/StrSlice.sol";
 
