use log::trace;
use serde_json::json;

#[cfg(not(feature = "wasm"))]
use web3::{ethabi::Error as Web3EthabiError, Error as Web3Error};
#[cfg(feature = "wasm")]
use web3_wasm::{ethabi::Error as Web3EthabiError, Error as Web3Error};

<<<<<<< HEAD
#[derive(Error, Debug, PartialEq, Clone)]
=======
#[derive(thiserror::Error, Debug, PartialEq)]
>>>>>>> ab71456c
pub enum VdrError {
    #[error("Ledger: Quorum not reached: {}", _0)]
    QuorumNotReached(String),

    #[error("Ledger Client: Node is unreachable")]
    ClientNodeUnreachable,

    #[error("Ledger Client: Invalid transaction: {}", msg)]
    ClientInvalidTransaction { msg: String },

    #[error("Ledger Client: Got invalid response: {}", msg)]
    ClientInvalidResponse { msg: String },

    #[error("Ledger Client: Transaction reverted: {}", msg)]
    ClientTransactionReverted { msg: String },

    #[error("Ledger Client: Unexpected error occurred: {}", msg)]
    ClientUnexpectedError { msg: String },

    #[error("Ledger Client: Invalid state {}", msg)]
    ClientInvalidState { msg: String },

    #[error("Contract: Invalid name: {}", msg)]
    ContractInvalidName { msg: String },

    #[error("Contract: Invalid specification: {}", msg)]
    ContractInvalidSpec { msg: String },

    #[error("Contract: Invalid data")]
    ContractInvalidInputData,

    #[error("Contract: Invalid response data: {}", msg)]
    ContractInvalidResponseData { msg: String },

    #[error("Signer: Invalid private key")]
    SignerInvalidPrivateKey,

    #[error("Signer: Invalid message")]
    SignerInvalidMessage,

    #[error("Signer: Key is missing: {}", msg)]
    SignerMissingKey { msg: String },

    #[error("Signer: Unexpected error occurred: {}", msg)]
    SignerUnexpectedError { msg: String },

<<<<<<< HEAD
    #[error("Invalid data: {}", _0)]
    CommonInvalidData(String),

    #[error("Could not get transaction: {}", _0)]
    GetTransactionError(String),
=======
    #[error("Invalid data: {}", msg)]
    CommonInvalidData { msg: String },
>>>>>>> ab71456c
}

pub type VdrResult<T> = Result<T, VdrError>;

impl From<Web3Error> for VdrError {
    fn from(value: Web3Error) -> Self {
        let vdr_error = match value {
            Web3Error::Unreachable => VdrError::ClientNodeUnreachable,
            Web3Error::InvalidResponse(err) => VdrError::ClientInvalidResponse { msg: err },
            Web3Error::Rpc(err) => VdrError::ClientTransactionReverted {
                msg: json!(err).to_string(),
            },
            _ => VdrError::ClientUnexpectedError {
                msg: value.to_string(),
            },
        };

        trace!(
            "VdrError convert from web3::Error has finished. Result: {:?}",
            vdr_error
        );

        vdr_error
    }
}

impl From<Web3EthabiError> for VdrError {
    fn from(value: Web3EthabiError) -> Self {
        let vdr_error = match value {
            Web3EthabiError::InvalidName(name) => VdrError::ContractInvalidName { msg: name },
            _ => VdrError::ContractInvalidInputData,
        };

        trace!(
            "VdrError convert from web3::ethabi::Error has finished. Result: {:?}",
            vdr_error
        );

        vdr_error
    }
}

#[cfg(feature = "basic_signer")]
impl From<secp256k1::Error> for VdrError {
    fn from(value: secp256k1::Error) -> Self {
        match value {
            secp256k1::Error::InvalidSecretKey => VdrError::SignerInvalidPrivateKey,
            secp256k1::Error::InvalidMessage => VdrError::SignerInvalidMessage,
            err => VdrError::SignerUnexpectedError {
                msg: err.to_string(),
            },
        }
    }
}<|MERGE_RESOLUTION|>--- conflicted
+++ resolved
@@ -6,11 +6,7 @@
 #[cfg(feature = "wasm")]
 use web3_wasm::{ethabi::Error as Web3EthabiError, Error as Web3Error};
 
-<<<<<<< HEAD
-#[derive(Error, Debug, PartialEq, Clone)]
-=======
-#[derive(thiserror::Error, Debug, PartialEq)]
->>>>>>> ab71456c
+#[derive(thiserror::Error, Debug, PartialEq, Clone)]
 pub enum VdrError {
     #[error("Ledger: Quorum not reached: {}", _0)]
     QuorumNotReached(String),
@@ -57,16 +53,11 @@
     #[error("Signer: Unexpected error occurred: {}", msg)]
     SignerUnexpectedError { msg: String },
 
-<<<<<<< HEAD
-    #[error("Invalid data: {}", _0)]
-    CommonInvalidData(String),
+    #[error("Invalid data: {}", msg)]
+    CommonInvalidData { msg: String },
 
     #[error("Could not get transaction: {}", _0)]
     GetTransactionError(String),
-=======
-    #[error("Invalid data: {}", msg)]
-    CommonInvalidData { msg: String },
->>>>>>> ab71456c
 }
 
 pub type VdrResult<T> = Result<T, VdrError>;
