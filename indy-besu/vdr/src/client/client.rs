--- conflicted
+++ resolved
@@ -118,14 +118,21 @@
     ) -> VdrResult<HashMap<String, Box<dyn Contract>>> {
         let mut contracts: HashMap<String, Box<dyn Contract>> = HashMap::new();
         for contract_config in contract_configs {
-            let spec = match (contract_config.spec_path.as_ref(), contract_config.spec.as_ref()) {
-                (Some(spec_path) , None) => ContractSpec::from_file(spec_path)?,
-                (None , Some(spec)) => spec.clone(),
+            let spec = match (
+                contract_config.spec_path.as_ref(),
+                contract_config.spec.as_ref(),
+            ) {
+                (Some(spec_path), None) => ContractSpec::from_file(spec_path)?,
+                (None, Some(spec)) => spec.clone(),
                 (Some(_), Some(_)) => {
-                    return Err(VdrError::ContractInvalidSpec("Either `spec_path` or `spec` must be provided".to_string()))
+                    return Err(VdrError::ContractInvalidSpec(
+                        "Either `spec_path` or `spec` must be provided".to_string(),
+                    ))
                 }
                 (None, None) => {
-                    return Err(VdrError::ContractInvalidSpec("Either `spec_path` or `spec` must be provided".to_string()))
+                    return Err(VdrError::ContractInvalidSpec(
+                        "Either `spec_path` or `spec` must be provided".to_string(),
+                    ))
                 }
             };
 
@@ -140,9 +147,9 @@
 #[cfg(test)]
 pub mod test {
     use super::*;
+    use async_trait::async_trait;
     use once_cell::sync::Lazy;
     use std::{env, fs};
-    use async_trait::async_trait;
 
     pub const CHAIN_ID: u64 = 1337;
     pub const NODE_ADDRESS: &str = "http://127.0.0.1:8545";
@@ -211,11 +218,7 @@
 
     pub struct MockClient {}
 
-<<<<<<< HEAD
     #[async_trait(?Send)]
-=======
-    #[async_trait::async_trait]
->>>>>>> 368b0695
     impl Client for MockClient {
         async fn get_transaction_count(&self, _address: &Address) -> VdrResult<[u64; 4]> {
             Ok([0, 0, 0, 0])
