--- conflicted
+++ resolved
@@ -46,13 +46,8 @@
         Ok((account, public_key_bytes))
     }
 
-<<<<<<< HEAD
-    fn get_key(&self, account: &str) -> VdrResult<&KeyPair> {
-        self.keys.get(account).ok_or(VdrError::SignerMissingKey(account.to_string()))
-=======
     fn key_for_account(&self, account: &str) -> VdrResult<&KeyPair> {
         self.keys.get(account).ok_or(VdrError::Unexpected)
->>>>>>> 0cd0b1db
     }
 
     fn account_from_key(&self, public_key: &PublicKey) -> String {
